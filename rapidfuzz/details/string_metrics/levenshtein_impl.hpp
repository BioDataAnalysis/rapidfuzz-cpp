/* SPDX-License-Identifier: MIT */
/* Copyright © 2021 Max Bachmann */

#include <rapidfuzz/details/common.hpp>
#include <numeric>
#include <algorithm>
#include <array>
#include <limits>

namespace rapidfuzz {
namespace string_metric {
namespace detail {

/*
 * An encoded mbleven model table.
 *
 * Each 8-bit integer represents an edit sequence, with using two
 * bits for a single operation.
 *
 * Each Row of 8 integers represent all possible combinations
 * of edit sequences for a gived maximum edit distance and length
 * difference between the two strings, that is below the maximum
 * edit distance
 *
 *   01 = DELETE, 10 = INSERT, 11 = SUBSTITUTE
 *
 * For example, 3F -> 0b111111 means three substitutions
 */
static constexpr uint8_t levenshtein_mbleven2018_matrix[9][8] = {
  /* max edit distance 1 */
  {0x03},                                     /* len_diff 0 */
  {0x01},                                     /* len_diff 1 */
  /* max edit distance 2 */
  {0x0F, 0x09, 0x06},                         /* len_diff 0 */
  {0x0D, 0x07},                               /* len_diff 1 */
  {0x05},                                     /* len_diff 2 */
  /* max edit distance 3 */
  {0x3F, 0x27, 0x2D, 0x39, 0x36, 0x1E, 0x1B}, /* len_diff 0 */
  {0x3D, 0x37, 0x1F, 0x25, 0x19, 0x16},       /* len_diff 1 */
  {0x35, 0x1D, 0x17},                         /* len_diff 2 */
  {0x15},                                     /* len_diff 3 */
};

template <typename CharT1, typename CharT2>
std::size_t levenshtein_mbleven2018(basic_string_view<CharT1> s1, basic_string_view<CharT2> s2, std::size_t max)
{
  std::size_t len_diff = s1.size() - s2.size();
  auto possible_ops = levenshtein_mbleven2018_matrix[(max + max * max) / 2 + len_diff - 1];
  std::size_t dist = max + 1;

  for (int pos = 0; possible_ops[pos] != 0; ++pos) {
    uint8_t ops = possible_ops[pos];
    std::size_t s1_pos = 0;
    std::size_t s2_pos = 0;
    std::size_t cur_dist = 0;
    while (s1_pos < s1.size() && s2_pos < s2.size()) {
      if (s1[s1_pos] != s2[s2_pos]) {
        cur_dist++;
        if (!ops) break;
        if (ops & 1) s1_pos++;
        if (ops & 2) s2_pos++;
        ops >>= 2;
      } else {
        s1_pos++;
        s2_pos++;
      }
    }
    cur_dist += (s1.size() - s1_pos) + (s2.size() - s2_pos);
    dist = std::min(dist, cur_dist);
  }

  return (dist > max) ? -1 : dist;
}

/**
 * @brief Bitparallel implementation of the Levenshtein distance.
 *
 * This implementation requires the first string to have a length <= 64.
 * The algorithm used is described @cite hyrro_2002 and has a time complexity
 * of O(N). Comments and variable names in the implementation follow the
 * paper. This implementation is used internally when the strings are short enough
 *
 * @tparam CharT1 This is the char type of the first sentence
 * @tparam CharT2 This is the char type of the second sentence
 *
 * @param s1
 *   string to compare with s2 (for type info check Template parameters above)
 * @param s2
 *   string to compare with s1 (for type info check Template parameters above)
 *
 * @return returns the levenshtein distance between s1 and s2
 */
template <typename CharT1, std::size_t size>
<<<<<<< HEAD
std::size_t levenshtein_hyrroe2003(basic_string_view<CharT1> s2, const common::PatternMatchVector<size>& pattern_match_map,
  std::size_t s1_len, std::size_t max)
{
  /* VP is set to 1^m. Shifting by bitwidth would be undefined behavior */
  uint64_t vertical_positive = (uint64_t)-1;
  if (s1_len < 64) {
    vertical_positive += (uint64_t)1 << s1_len;
  }

  uint64_t vertical_negative = 0;
  std::size_t current_distance = s1_len;
  std::size_t max_misses = max + s1_len - current_distance;
  /* mask used when computing D[m,j] in the paper 10^(m-1) */
  const auto distance_mask = (uint64_t)1 << (s1_len - 1);
=======
std::size_t levenshtein_hyrroe2003(basic_string_view<CharT1> s2, const common::PatternMatchVector<size>& PM,
  std::size_t s1_len, std::size_t max)
{
  /* VP is set to 1^m. Shifting by bitwidth would be undefined behavior */
  uint64_t VP = (uint64_t)-1;
  if (s1_len < 64) {
    VP += (uint64_t)1 << s1_len;
  }

  uint64_t VN = 0;
  std::size_t currDist = s1_len;
  std::size_t maxMisses = max + s1_len - currDist;
  /* mask used when computing D[m,j] in the paper 10^(m-1) */
  uint64_t mask = (uint64_t)1 << (s1_len - 1);
>>>>>>> c251230e

/* Searching */
  for (const auto& ch2 : s2) {
    /* Step 1: Computing D0 */
    const auto pattern_match = pattern_match_map.get(ch2);
    auto X = pattern_match | vertical_negative;
    const auto diagonal_zero = (((X & vertical_positive) + vertical_positive) ^ vertical_positive) | X;

    /* Step 2: Computing HP and HN */
    const auto horizontal_positive = vertical_negative | ~(diagonal_zero | vertical_positive);
    const auto horizontal_negative = diagonal_zero & vertical_positive;

    /* Step 3: Computing the value D[m,j] */
<<<<<<< HEAD
    // modification: early exit using max_misses
    if (horizontal_positive & distance_mask) {
      current_distance++;
      if (max_misses < 2) {
        return -1;
      }
      max_misses -= 2;
    } else if (horizontal_negative & distance_mask) {
      current_distance--;
    } else {
      if (max_misses < 1) {
        return -1;
      }
      --max_misses;
=======
    // modification: early exit using maxMisses
    if (HP & mask) {
      currDist++;
      if (maxMisses < 2) {
        return -1;
      }
      maxMisses -= 2;
    } else if (HN & mask) {
      currDist--;
    } else {
      if (maxMisses < 1) {
        return -1;
      }
      --maxMisses;
>>>>>>> c251230e
    }

    /* Step 4: Computing VP and VN */
    X  = (horizontal_positive << 1) | 1;
    vertical_positive = (horizontal_negative << 1) | ~(diagonal_zero | X);
    vertical_negative =  X & diagonal_zero;
  }

  return current_distance;
}

template <typename CharT1, std::size_t size>
std::size_t levenshtein_myers1999_block(basic_string_view<CharT1> s2,
  const common::BlockPatternMatchVector<size>& PM, std::size_t s1_len, std::size_t max)
{
  struct Vectors {
    uint64_t Mv;
    uint64_t Pv;

    Vectors()
      : Mv(0), Pv(~0x0ull) {}
  };

  const std::size_t words = PM.m_val.size();
  std::size_t currDist = s1_len;
  std::size_t maxMisses = max + s1_len - currDist;
  std::vector<Vectors> vecs(words);
  const uint64_t Last = (uint64_t)1 << ((s1_len - 1) % 64);

  for (std::size_t i = 0; i < s2.size(); i++) {
    uint64_t Pb = 1;
    uint64_t Mb = 0;

    for (std::size_t word = 0; word < words - 1; word++) {
      const uint64_t PM_j = PM.get(word, s2[i]);
      const uint64_t Mv = vecs[word].Mv;
      const uint64_t Pv = vecs[word].Pv;

      const uint64_t Xv = PM_j | Mv;
      const uint64_t Xh = ((((PM_j | Mb) & Pv) + Pv) ^ Pv) | PM_j | Mb;

      uint64_t Ph = Mv | ~ (Xh | Pv);
      uint64_t Mh = Pv & Xh;

      const uint64_t PbTemp = Pb;
      Pb = Ph >> 63;
      Ph = (Ph << 1) | PbTemp;
    
      const uint64_t MbTemp = Mb;
      Mb = Mh >> 63;
      Mh = (Mh << 1) | MbTemp;
<<<<<<< HEAD

      vecs[word].Pv = Mh | ~ (Xv | Ph);
      vecs[word].Mv = Ph & Xv;
    }

    // distance only has to be incremented/decremented in the last word
    {
      const uint64_t PM_j = PM.get(words - 1, s2[i]);
      const uint64_t Mv = vecs[words - 1].Mv;
      const uint64_t Pv = vecs[words - 1].Pv;

      const uint64_t Xv = PM_j | Mv;
      const uint64_t Xh = ((((PM_j | Mb) & Pv) + Pv) ^ Pv) | PM_j | Mb;

      uint64_t Ph = Mv | ~ (Xh | Pv);
      uint64_t Mh = Pv & Xh;

=======

      vecs[word].Pv = Mh | ~ (Xv | Ph);
      vecs[word].Mv = Ph & Xv;
    }

    // distance only has to be incremented/decremented in the last word
    {
      const uint64_t PM_j = PM.get(words - 1, s2[i]);
      const uint64_t Mv = vecs[words - 1].Mv;
      const uint64_t Pv = vecs[words - 1].Pv;

      const uint64_t Xv = PM_j | Mv;
      const uint64_t Xh = ((((PM_j | Mb) & Pv) + Pv) ^ Pv) | PM_j | Mb;

      uint64_t Ph = Mv | ~ (Xh | Pv);
      uint64_t Mh = Pv & Xh;

>>>>>>> c251230e
      // modification: early exit using maxMisses
      if (Ph & Last) {
        currDist++;
        if (maxMisses < 2) {
          return -1;
        }
        maxMisses -= 2;
      } else if (Mh & Last) {
        currDist--;
      } else {
        if (maxMisses < 1) {
          return -1;
        }
        --maxMisses;
      }

      Ph = (Ph << 1) | Pb;
      Mh = (Mh << 1) | Mb;

      vecs[words - 1].Pv = Mh | ~ (Xv | Ph);
      vecs[words - 1].Mv = Ph & Xv;
    }
  }

  return currDist;
}

template <typename CharT1, typename CharT2, std::size_t size>
std::size_t levenshtein(basic_string_view<CharT1> s1,
  const common::BlockPatternMatchVector<size>& block, basic_string_view<CharT2> s2,
  std::size_t max)
{
  // when no differences are allowed a direct comparision is sufficient
  if (max == 0) {
    if (s1.size() != s2.size()) {
      return -1;
    }
    return std::equal(s1.begin(), s1.end(), s2.begin()) ? 0 : -1;
  }

  // at least length difference insertions/deletions required
  std::size_t len_diff = (s1.size() < s2.size()) ? s2.size() - s1.size() : s1.size() - s2.size();
  if (len_diff > max) {
    return -1;
  }

  // do this first, since we can not remove any affix in encoded form
  if (max >= 4) {
    std::size_t dist = 0;
    if (s1.size() < 65) {
      dist = levenshtein_hyrroe2003(s1, block.m_val[0], s2.size(), max);
    } else {
      dist = levenshtein_myers1999_block(s1, block, s2.size(), max);
    }

    return (dist > max) ? -1 : dist;
  }

  // The Levenshtein distance between <prefix><string1><suffix> and <prefix><string2><suffix>
  // is similar to the distance between <string1> and <string2>, so they can be removed in linear time
  common::remove_common_affix(s1, s2);

  if (s2.empty()) {
    return s1.size();
  }

  if (s1.empty()) {
    return s2.size();
  }

  if (s1.size() > s2.size()) {
    return levenshtein_mbleven2018(s1, s2, max);
  } else {
    return levenshtein_mbleven2018(s2, s1, max);
  }
}


template <typename CharT1, typename CharT2>
std::size_t levenshtein(basic_string_view<CharT1> s1, basic_string_view<CharT2> s2, std::size_t max)
{
  /* Swapping the strings so the first string is shorter.
   * Swapping has no effect on the score since Insertion and Deletion have the
   * the same weight */
  if (s1.size() > s2.size()) {
    return levenshtein(s2, s1, max);
  }

  // when no differences are allowed a direct comparision is sufficient
  if (max == 0) {
    if (s1.size() != s2.size()) {
      return -1;
    }
    return std::equal(s1.begin(), s1.end(), s2.begin()) ? 0 : -1;
  }

  // at least length difference insertions/deletions required
  if (s2.size() - s1.size() > max) {
    return -1;
  }

  /* The Levenshtein distance between
   * <prefix><string1><suffix> and <prefix><string2><suffix>
   * is similar to the distance between <string1> and <string2>,
   * so they can be removed in linear time */
  common::remove_common_affix(s1, s2);

  if (s1.empty()) {
    return s2.size();
  }

  if (max < 4) {
    return levenshtein_mbleven2018(s1, s2, max);
  }

  /* when the short strings has less then 65 elements Hyyrös' algorithm can be used */
  if (s2.size() < 65) {
    std::size_t dist = levenshtein_hyrroe2003(s1,
      common::PatternMatchVector<sizeof(CharT2)>(s2), s2.size(), max);
    return (dist > max) ? -1 : dist;
  }

  std::size_t dist = levenshtein_myers1999_block(s1,
    common::BlockPatternMatchVector<sizeof(CharT2)>(s2), s2.size(), max);

  return (dist > max) ? -1 : dist;
}


template <typename CharT1, typename CharT2, std::size_t size>
double normalized_levenshtein(basic_string_view<CharT1> s1,
  const common::BlockPatternMatchVector<size>& block, basic_string_view<CharT2> s2,
  const double score_cutoff)
{
  if (s1.empty() || s2.empty()) {
    return 100.0 * static_cast<double>(s1.empty() && s2.empty());
  }

  /* calculate the maximum possible edit distance with
   * Insertion/Deletion/Substitution = 1 */
  std::size_t max_dist = std::max(s1.size(), s2.size());

  auto cutoff_distance = common::score_cutoff_to_distance(score_cutoff, max_dist);

  std::size_t dist = levenshtein(s1, block, s2, cutoff_distance);
  return (dist != (std::size_t)-1)
    ? common::norm_distance(dist, max_dist, score_cutoff)
    : 0.0;
}

template <typename CharT1, typename CharT2>
double normalized_levenshtein(basic_string_view<CharT1> s1, basic_string_view<CharT2> s2, const double score_cutoff)
{
  if (s1.empty() || s2.empty()) {
    return 100.0 * static_cast<double>(s1.empty() && s2.empty());
  }

  /* calculate the maximum possible edit distance with
   * Insertion/Deletion/Substitution = 1 */
  std::size_t max_dist = std::max(s1.size(), s2.size());

  auto cutoff_distance = common::score_cutoff_to_distance(score_cutoff, max_dist);

  std::size_t dist = levenshtein(s1, s2, cutoff_distance);
  return (dist != (std::size_t)-1)
    ? common::norm_distance(dist, max_dist, score_cutoff)
    : 0.0;
}

} // namespace detail
} // namespace levenshtein
} // namespace rapidfuzz<|MERGE_RESOLUTION|>--- conflicted
+++ resolved
@@ -91,22 +91,6 @@
  * @return returns the levenshtein distance between s1 and s2
  */
 template <typename CharT1, std::size_t size>
-<<<<<<< HEAD
-std::size_t levenshtein_hyrroe2003(basic_string_view<CharT1> s2, const common::PatternMatchVector<size>& pattern_match_map,
-  std::size_t s1_len, std::size_t max)
-{
-  /* VP is set to 1^m. Shifting by bitwidth would be undefined behavior */
-  uint64_t vertical_positive = (uint64_t)-1;
-  if (s1_len < 64) {
-    vertical_positive += (uint64_t)1 << s1_len;
-  }
-
-  uint64_t vertical_negative = 0;
-  std::size_t current_distance = s1_len;
-  std::size_t max_misses = max + s1_len - current_distance;
-  /* mask used when computing D[m,j] in the paper 10^(m-1) */
-  const auto distance_mask = (uint64_t)1 << (s1_len - 1);
-=======
 std::size_t levenshtein_hyrroe2003(basic_string_view<CharT1> s2, const common::PatternMatchVector<size>& PM,
   std::size_t s1_len, std::size_t max)
 {
@@ -121,36 +105,19 @@
   std::size_t maxMisses = max + s1_len - currDist;
   /* mask used when computing D[m,j] in the paper 10^(m-1) */
   uint64_t mask = (uint64_t)1 << (s1_len - 1);
->>>>>>> c251230e
 
 /* Searching */
   for (const auto& ch2 : s2) {
     /* Step 1: Computing D0 */
-    const auto pattern_match = pattern_match_map.get(ch2);
-    auto X = pattern_match | vertical_negative;
-    const auto diagonal_zero = (((X & vertical_positive) + vertical_positive) ^ vertical_positive) | X;
+    uint64_t PM_j = PM.get(ch2);
+    uint64_t X = PM_j | VN;
+    uint64_t D0 = (((X & VP) + VP) ^ VP) | X;
 
     /* Step 2: Computing HP and HN */
-    const auto horizontal_positive = vertical_negative | ~(diagonal_zero | vertical_positive);
-    const auto horizontal_negative = diagonal_zero & vertical_positive;
+    uint64_t HP = VN | ~(D0 | VP);
+    uint64_t HN = D0 & VP;
 
     /* Step 3: Computing the value D[m,j] */
-<<<<<<< HEAD
-    // modification: early exit using max_misses
-    if (horizontal_positive & distance_mask) {
-      current_distance++;
-      if (max_misses < 2) {
-        return -1;
-      }
-      max_misses -= 2;
-    } else if (horizontal_negative & distance_mask) {
-      current_distance--;
-    } else {
-      if (max_misses < 1) {
-        return -1;
-      }
-      --max_misses;
-=======
     // modification: early exit using maxMisses
     if (HP & mask) {
       currDist++;
@@ -165,16 +132,15 @@
         return -1;
       }
       --maxMisses;
->>>>>>> c251230e
-    }
-
-    /* Step 4: Computing VP and VN */
-    X  = (horizontal_positive << 1) | 1;
-    vertical_positive = (horizontal_negative << 1) | ~(diagonal_zero | X);
-    vertical_negative =  X & diagonal_zero;
-  }
-
-  return current_distance;
+    }
+
+    /* Step 4: Computing Vp and VN */
+    X  = (HP << 1) | 1;
+    VP = (HN << 1) | ~(D0 | X);
+    VN =  X & D0;
+  }
+
+  return currDist;
 }
 
 template <typename CharT1, std::size_t size>
@@ -217,7 +183,6 @@
       const uint64_t MbTemp = Mb;
       Mb = Mh >> 63;
       Mh = (Mh << 1) | MbTemp;
-<<<<<<< HEAD
 
       vecs[word].Pv = Mh | ~ (Xv | Ph);
       vecs[word].Mv = Ph & Xv;
@@ -235,25 +200,6 @@
       uint64_t Ph = Mv | ~ (Xh | Pv);
       uint64_t Mh = Pv & Xh;
 
-=======
-
-      vecs[word].Pv = Mh | ~ (Xv | Ph);
-      vecs[word].Mv = Ph & Xv;
-    }
-
-    // distance only has to be incremented/decremented in the last word
-    {
-      const uint64_t PM_j = PM.get(words - 1, s2[i]);
-      const uint64_t Mv = vecs[words - 1].Mv;
-      const uint64_t Pv = vecs[words - 1].Pv;
-
-      const uint64_t Xv = PM_j | Mv;
-      const uint64_t Xh = ((((PM_j | Mb) & Pv) + Pv) ^ Pv) | PM_j | Mb;
-
-      uint64_t Ph = Mv | ~ (Xh | Pv);
-      uint64_t Mh = Pv & Xh;
-
->>>>>>> c251230e
       // modification: early exit using maxMisses
       if (Ph & Last) {
         currDist++;
