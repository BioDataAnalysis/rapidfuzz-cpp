--- conflicted
+++ resolved
@@ -164,11 +164,7 @@
 #if 0
 template<typename Sentence1, std::size_t size,  typename Sentence2>
 std::vector<MatchingBlock> longest_common_subsequence(Sentence1 s1, const common::PatternMatchVector<size>& blockmap_s1, Sentence2 s2) {
-<<<<<<< HEAD
-  //if (s1.size() > 64) {
-=======
   if (s1.size() > 64) {
->>>>>>> 97abeec5
     return difflib::SequenceMatcher<Sentence1, Sentence2>(s1, s2).get_matching_blocks();
   }
 
@@ -223,17 +219,10 @@
 }
 #endif
 
-<<<<<<< HEAD
-
-template<typename Sentence1, std::size_t size, typename Sentence2>
-std::vector<MatchingBlock> get_matching_blocks(Sentence1 s1, const common::PatternMatchVector<size>& blockmap_s1, Sentence2 s2) {
-  return longest_common_subsequence(s1, blockmap_s1, s2);
-=======
 template<typename Sentence1, /*std::size_t size,*/ typename Sentence2>
 std::vector<MatchingBlock> get_matching_blocks(Sentence1 s1, /*const common::PatternMatchVector<size>& blockmap_s1,*/ Sentence2 s2) {
   //return longest_common_subsequence(s1, blockmap_s1, s2);
   return difflib::SequenceMatcher<Sentence1, Sentence2>(s1, s2).get_matching_blocks();
->>>>>>> 97abeec5
 }
 
 } /* namespace detail */
