--- conflicted
+++ resolved
@@ -101,11 +101,7 @@
 
 private:
   rapidfuzz::basic_string_view<CharT1> s1_view;
-<<<<<<< HEAD
-  common::PatternMatchVector<sizeof(CharT1)> blockmap_s1;
-=======
   CachedRatio<Sentence1> cached_ratio;
->>>>>>> 97abeec5
 };
 
 
@@ -152,11 +148,7 @@
 
 private:
   std::basic_string<CharT1> s1_sorted;
-<<<<<<< HEAD
-  common::PatternMatchVector<sizeof(CharT1)> blockmap_s1_sorted;
-=======
   CachedRatio<Sentence1> cached_ratio;
->>>>>>> 97abeec5
 };
 
 
@@ -198,11 +190,7 @@
 
 private:
   std::basic_string<CharT1> s1_sorted;
-<<<<<<< HEAD
-  common::PatternMatchVector<sizeof(CharT1)> blockmap_s1_sorted;
-=======
   CachedPartialRatio<Sentence1> cached_partial_ratio;
->>>>>>> 97abeec5
 };
 
 /**
@@ -324,11 +312,7 @@
 private:
   SplittedSentenceView<CharT1> s1_tokens;
   std::basic_string<CharT1> s1_sorted;
-<<<<<<< HEAD
-  common::PatternMatchVector<sizeof(CharT1)> blockmap_s1_sorted;
-=======
   CachedRatio<Sentence1> cached_ratio_s1_sorted;
->>>>>>> 97abeec5
 };
 
 
